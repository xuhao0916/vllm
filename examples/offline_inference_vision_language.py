"""
This example shows how to use vLLM for running offline inference 
with the correct prompt format on vision language models.

For most models, the prompt format should follow corresponding examples
on HuggingFace model repository.
"""
from transformers import AutoTokenizer

from vllm import LLM, SamplingParams
from vllm.assets.image import ImageAsset
from vllm.utils import FlexibleArgumentParser

# Input image and question
<<<<<<< HEAD
cherry_blossom_image = ImageAsset("cherry_blossom").pil_image.convert("RGB")
stop_sign_image = ImageAsset("stop_sign").pil_image.convert("RGB")

# LLaVA-1.6/LLaVA-NeXT
def run_llava_next():

    llm = LLM(model="/models/llava-v1.6-mistral-7b-hf",tensor_parallel_size=2)
    inputs = [
            # {
            #     "prompt": f"[INST] What is the content of this image? [/INST]",
            # },
            # {
            #     "prompt": f"[INST] <image>\nWhat is the content of this image? [/INST]",
            #     "multi_modal_data": {
            #         "image": cherry_blossom_image
            #     }
            # },
            # {
            #     "prompt": f"[INST] <image>\nWhat is the content of this image? [/INST]",
            #     "multi_modal_data": {
            #         "image": stop_sign_image
            #     }
            # },
            {
                "prompt": f"[INST] <image> \n <image> \n请用中文描述这两幅图片的内容。[/INST]",
                "multi_modal_data": {
                    "image": [cherry_blossom_image, stop_sign_image]
                }
            },
        ]
    return llm, inputs



def run_GlintCom_03():
    # system="<|im_start|>system\nYou are a helpful assistant."
    llm = LLM(model="/models/llava-7b-unicom-qwen2-mul-hd-cappre-1m",tensor_parallel_size=2)

    inputs = [
    # {
    #     "prompt": f"USER: What is the content of this image?\nASSISTANT:",
    # },
    # {
    #     "prompt": f"USER: <image>\nWhat is the content of this image?\nASSISTANT:",
    #     "multi_modal_data": {
    #         "image": cherry_blossom_image
    #     }
    # },
    {
        "prompt": f"<|im_start|>user: <image>\n请用中文描述这图片的内容。<|im_end|>\n<|im_start|>assistant\n",
        "multi_modal_data": {
            "image": stop_sign_image
        }
    },
    {
        "prompt": f"<|im_start|>user: <image> \n <image> \n请用中文描述这两幅图片的内容。<|im_end|>\n<|im_start|>assistant\n",
        "multi_modal_data": {
            "image": [stop_sign_image, cherry_blossom_image]
            # "image": [cherry_blossom_image, stop_sign_image]
        }
    },
    ]
    return llm, inputs
=======
image = ImageAsset("cherry_blossom").pil_image.convert("RGB")
question = "What is the content of this image?"


# LLaVA-1.5
def run_llava(question):

    prompt = f"USER: <image>\n{question}\nASSISTANT:"

    llm = LLM(model="llava-hf/llava-1.5-7b-hf")
    stop_token_ids = None
    return llm, prompt, stop_token_ids


# LLaVA-1.6/LLaVA-NeXT
def run_llava_next(question):

    prompt = f"[INST] <image>\n{question} [/INST]"
    llm = LLM(model="llava-hf/llava-v1.6-mistral-7b-hf")
    stop_token_ids = None
    return llm, prompt, stop_token_ids


# Fuyu
def run_fuyu(question):

    prompt = f"{question}\n"
    llm = LLM(model="adept/fuyu-8b")
    stop_token_ids = None
    return llm, prompt, stop_token_ids


# Phi-3-Vision
def run_phi3v(question):

    prompt = f"<|user|>\n<|image_1|>\n{question}<|end|>\n<|assistant|>\n"  # noqa: E501
    # Note: The default setting of max_num_seqs (256) and
    # max_model_len (128k) for this model may cause OOM.
    # You may lower either to run this example on lower-end GPUs.

    # In this example, we override max_num_seqs to 5 while
    # keeping the original context length of 128k.
    llm = LLM(
        model="microsoft/Phi-3-vision-128k-instruct",
        trust_remote_code=True,
        max_num_seqs=5,
    )
    stop_token_ids = None
    return llm, prompt, stop_token_ids


# PaliGemma
def run_paligemma(question):

    # PaliGemma has special prompt format for VQA
    prompt = "caption en"
    llm = LLM(model="google/paligemma-3b-mix-224")
    stop_token_ids = None
    return llm, prompt, stop_token_ids


# Chameleon
def run_chameleon(question):

    prompt = f"{question}<image>"
    llm = LLM(model="facebook/chameleon-7b")
    stop_token_ids = None
    return llm, prompt, stop_token_ids


# MiniCPM-V
def run_minicpmv(question):

    # 2.0
    # The official repo doesn't work yet, so we need to use a fork for now
    # For more details, please see: See: https://github.com/vllm-project/vllm/pull/4087#issuecomment-2250397630 # noqa
    # model_name = "HwwwH/MiniCPM-V-2"

    # 2.5
    # model_name = "openbmb/MiniCPM-Llama3-V-2_5"

    #2.6
    model_name = "openbmb/MiniCPM-V-2_6"
    tokenizer = AutoTokenizer.from_pretrained(model_name,
                                              trust_remote_code=True)
    llm = LLM(
        model=model_name,
        trust_remote_code=True,
    )
    # NOTE The stop_token_ids are different for various versions of MiniCPM-V
    # 2.0
    # stop_token_ids = [tokenizer.eos_id]

    # 2.5
    # stop_token_ids = [tokenizer.eos_id, tokenizer.eot_id]

    # 2.6
    stop_tokens = ['<|im_end|>', '<|endoftext|>']
    stop_token_ids = [tokenizer.convert_tokens_to_ids(i) for i in stop_tokens]

    messages = [{
        'role': 'user',
        'content': f'(<image>./</image>)\n{question}'
    }]
    prompt = tokenizer.apply_chat_template(messages,
                                           tokenize=False,
                                           add_generation_prompt=True)
    return llm, prompt, stop_token_ids


# InternVL
def run_internvl(question):
    model_name = "OpenGVLab/InternVL2-2B"

    llm = LLM(
        model=model_name,
        trust_remote_code=True,
        max_num_seqs=5,
    )

    tokenizer = AutoTokenizer.from_pretrained(model_name,
                                              trust_remote_code=True)
    messages = [{'role': 'user', 'content': f"<image>\n{question}"}]
    prompt = tokenizer.apply_chat_template(messages,
                                           tokenize=False,
                                           add_generation_prompt=True)

    # Stop tokens for InternVL
    # models variants may have different stop tokens
    # please refer to the model card for the correct "stop words":
    # https://huggingface.co/OpenGVLab/InternVL2-2B#service
    stop_tokens = ["<|endoftext|>", "<|im_start|>", "<|im_end|>", "<|end|>"]
    stop_token_ids = [tokenizer.convert_tokens_to_ids(i) for i in stop_tokens]
    return llm, prompt, stop_token_ids


# BLIP-2
def run_blip2(question):

    # BLIP-2 prompt format is inaccurate on HuggingFace model repository.
    # See https://huggingface.co/Salesforce/blip2-opt-2.7b/discussions/15#64ff02f3f8cf9e4f5b038262 #noqa
    prompt = f"Question: {question} Answer:"
    llm = LLM(model="Salesforce/blip2-opt-2.7b")
    stop_token_ids = None
    return llm, prompt, stop_token_ids


# Qwen
def run_qwen_vl(question):

    llm = LLM(
        model="Qwen/Qwen-VL",
        trust_remote_code=True,
        max_num_seqs=5,
    )

    prompt = f"{question}Picture 1: <img></img>\n"
    stop_token_ids = None
    return llm, prompt, stop_token_ids
>>>>>>> 4ef41b84


model_example_map = {
    "llava-next": run_llava_next,
<<<<<<< HEAD
    "glintcom-03": run_GlintCom_03,
=======
    "fuyu": run_fuyu,
    "phi3_v": run_phi3v,
    "paligemma": run_paligemma,
    "chameleon": run_chameleon,
    "minicpmv": run_minicpmv,
    "blip-2": run_blip2,
    "internvl_chat": run_internvl,
    "qwen_vl": run_qwen_vl,
>>>>>>> 4ef41b84
}


def main(args):
    model = args.model_type
    if model not in model_example_map:
        raise ValueError(f"Model type {model} is not supported.")

<<<<<<< HEAD
    llm, inputs = model_example_map[model]()

    # We set temperature to 0.2 so that outputs can be different
    # even when all prompts are identical when running batch inference.
    sampling_params = SamplingParams(max_tokens=2048,top_p=0.95,temperature=0)
=======
    llm, prompt, stop_token_ids = model_example_map[model](question)

    # We set temperature to 0.2 so that outputs can be different
    # even when all prompts are identical when running batch inference.
    sampling_params = SamplingParams(temperature=0.2,
                                     max_tokens=64,
                                     stop_token_ids=stop_token_ids)

    assert args.num_prompts > 0
    if args.num_prompts == 1:
        # Single inference
        inputs = {
            "prompt": prompt,
            "multi_modal_data": {
                "image": image
            },
        }

    else:
        # Batch inference
        inputs = [{
            "prompt": prompt,
            "multi_modal_data": {
                "image": image
            },
        } for _ in range(args.num_prompts)]
>>>>>>> 4ef41b84

    outputs = llm.generate(inputs, sampling_params=sampling_params)

    for i, o in zip(inputs, outputs):
        generated_text = o.outputs[0].text
        print(i["prompt"], generated_text)

if __name__ == "__main__":
    parser = FlexibleArgumentParser(
        description='Demo on using vLLM for offline inference with '
        'vision language models')
    parser.add_argument('--model-type',
                        '-m',
                        type=str,
                        default="llava",
                        choices=model_example_map.keys(),
                        help='Huggingface "model_type".')
    parser.add_argument('--num-prompts',
                        type=int,
                        default=1,
                        help='Number of prompts to run.')

    args = parser.parse_args()
    main(args)<|MERGE_RESOLUTION|>--- conflicted
+++ resolved
@@ -12,71 +12,6 @@
 from vllm.utils import FlexibleArgumentParser
 
 # Input image and question
-<<<<<<< HEAD
-cherry_blossom_image = ImageAsset("cherry_blossom").pil_image.convert("RGB")
-stop_sign_image = ImageAsset("stop_sign").pil_image.convert("RGB")
-
-# LLaVA-1.6/LLaVA-NeXT
-def run_llava_next():
-
-    llm = LLM(model="/models/llava-v1.6-mistral-7b-hf",tensor_parallel_size=2)
-    inputs = [
-            # {
-            #     "prompt": f"[INST] What is the content of this image? [/INST]",
-            # },
-            # {
-            #     "prompt": f"[INST] <image>\nWhat is the content of this image? [/INST]",
-            #     "multi_modal_data": {
-            #         "image": cherry_blossom_image
-            #     }
-            # },
-            # {
-            #     "prompt": f"[INST] <image>\nWhat is the content of this image? [/INST]",
-            #     "multi_modal_data": {
-            #         "image": stop_sign_image
-            #     }
-            # },
-            {
-                "prompt": f"[INST] <image> \n <image> \n请用中文描述这两幅图片的内容。[/INST]",
-                "multi_modal_data": {
-                    "image": [cherry_blossom_image, stop_sign_image]
-                }
-            },
-        ]
-    return llm, inputs
-
-
-
-def run_GlintCom_03():
-    # system="<|im_start|>system\nYou are a helpful assistant."
-    llm = LLM(model="/models/llava-7b-unicom-qwen2-mul-hd-cappre-1m",tensor_parallel_size=2)
-
-    inputs = [
-    # {
-    #     "prompt": f"USER: What is the content of this image?\nASSISTANT:",
-    # },
-    # {
-    #     "prompt": f"USER: <image>\nWhat is the content of this image?\nASSISTANT:",
-    #     "multi_modal_data": {
-    #         "image": cherry_blossom_image
-    #     }
-    # },
-    {
-        "prompt": f"<|im_start|>user: <image>\n请用中文描述这图片的内容。<|im_end|>\n<|im_start|>assistant\n",
-        "multi_modal_data": {
-            "image": stop_sign_image
-        }
-    },
-    {
-        "prompt": f"<|im_start|>user: <image> \n <image> \n请用中文描述这两幅图片的内容。<|im_end|>\n<|im_start|>assistant\n",
-        "multi_modal_data": {
-            "image": [stop_sign_image, cherry_blossom_image]
-            # "image": [cherry_blossom_image, stop_sign_image]
-        }
-    },
-    ]
-    return llm, inputs
-=======
 image = ImageAsset("cherry_blossom").pil_image.convert("RGB")
 question = "What is the content of this image?"
 
@@ -236,14 +171,10 @@
     prompt = f"{question}Picture 1: <img></img>\n"
     stop_token_ids = None
     return llm, prompt, stop_token_ids
->>>>>>> 4ef41b84
 
 
 model_example_map = {
     "llava-next": run_llava_next,
-<<<<<<< HEAD
-    "glintcom-03": run_GlintCom_03,
-=======
     "fuyu": run_fuyu,
     "phi3_v": run_phi3v,
     "paligemma": run_paligemma,
@@ -252,7 +183,6 @@
     "blip-2": run_blip2,
     "internvl_chat": run_internvl,
     "qwen_vl": run_qwen_vl,
->>>>>>> 4ef41b84
 }
 
 
@@ -261,13 +191,6 @@
     if model not in model_example_map:
         raise ValueError(f"Model type {model} is not supported.")
 
-<<<<<<< HEAD
-    llm, inputs = model_example_map[model]()
-
-    # We set temperature to 0.2 so that outputs can be different
-    # even when all prompts are identical when running batch inference.
-    sampling_params = SamplingParams(max_tokens=2048,top_p=0.95,temperature=0)
-=======
     llm, prompt, stop_token_ids = model_example_map[model](question)
 
     # We set temperature to 0.2 so that outputs can be different
@@ -294,7 +217,6 @@
                 "image": image
             },
         } for _ in range(args.num_prompts)]
->>>>>>> 4ef41b84
 
     outputs = llm.generate(inputs, sampling_params=sampling_params)
 
