--- conflicted
+++ resolved
@@ -226,16 +226,6 @@
             input_height=height,
             input_width=width,
         )
-<<<<<<< HEAD
-    elif isinstance(image_data, list):
-            width, height = image_data[0].size
-
-            image_feature_size = get_llava_next_image_feature_size(
-                hf_config,
-                input_height=height,
-                input_width=width,
-        )
-=======
     elif is_list_of(image_data, Image.Image):
         image_feature_size = [
             get_llava_next_image_feature_size(hf_config,
@@ -243,11 +233,8 @@
                                               input_width=img.width)
             for img in image_data
         ]
->>>>>>> 4ef41b84
     elif isinstance(image_data, torch.Tensor):
-        num_images, image_feature_size, hidden_size = image_data.shape
-    elif is_list_of(image_data, torch.Tensor):
-        image_feature_size = [item.shape[1] for item in image_data]
+        image_feature_size = image_data.shape[0]
     else:
         raise TypeError(f"Invalid image type: {type(image_data)}")
 
