from functools import lru_cache

import torch
from PIL import Image

from vllm.config import ModelConfig
from vllm.inputs.registry import InputContext
from vllm.logger import init_logger
from vllm.transformers_utils.image_processor import get_image_processor
from vllm.utils import is_list_of

from .base import MultiModalData, MultiModalInputs, MultiModalPlugin

logger = init_logger(__name__)

cached_get_image_processor = lru_cache(get_image_processor)
<<<<<<< HEAD
cached_get_tokenizer = lru_cache(get_tokenizer)

# Utilities for image input processors
_T = TypeVar("_T", str, int)


def repeat_and_pad_token(
    token: _T,
    *,
    repeat_count: int = 1,
    pad_token_left: Optional[_T] = None,
    pad_token_right: Optional[_T] = None,
) -> List[_T]:
    replacement = [token] * repeat_count
    if pad_token_left is not None:
        replacement = [pad_token_left] + replacement
    if pad_token_right is not None:
        replacement = replacement + [pad_token_right]

    return replacement


def repeat_and_pad_image_tokens(
    tokenizer: PreTrainedTokenizerBase,
    prompt: Optional[str],
    prompt_token_ids: List[int],
    *,
    image_token_id: int,
    repeat_count: int = 1,
    pad_token_left: Optional[int] = None,
    pad_token_right: Optional[int] = None,
) -> Tuple[Optional[str], List[int]]:
    if prompt is None:
        new_prompt = None
    else:
        image_token_str = tokenizer.decode(image_token_id)
        pad_token_str_left = (None if pad_token_left is None else
                              tokenizer.decode(pad_token_left))
        pad_token_str_right = (None if pad_token_right is None else
                               tokenizer.decode(pad_token_right))
        replacement_str = "".join(
            repeat_and_pad_token(
                image_token_str,
                repeat_count=repeat_count,
                pad_token_left=pad_token_str_left,
                pad_token_right=pad_token_str_right,
            ))

        image_token_count = prompt.count(image_token_str)
        # This is an arbitrary number to distinguish between the two cases
        if image_token_count > 16:
            logger.warning(
                "Please follow the prompt format that is "
                "documented on HuggingFace which does not involve "
                "repeating %s tokens.", image_token_str)
        # elif image_token_count > 1:
        #     logger.warning("Multiple image input is not supported yet, "
        #                    "so any extra image tokens will be treated "
        #                    "as plain text.")

        # The image tokens are removed to be consistent with HuggingFace
        # new_prompt = prompt.replace(image_token_str, replacement_str, 1)
        new_prompt = prompt.replace(image_token_str, replacement_str)

    new_token_ids: List[int] = []
    for token in prompt_token_ids:
        if token == image_token_id:
            replacement_ids = repeat_and_pad_token(
                image_token_id,
                repeat_count=repeat_count,
                pad_token_left=pad_token_left,
                pad_token_right=pad_token_right,
            )
            new_token_ids.extend(replacement_ids)

            # # No need to further scan the list since we only replace once
            # new_token_ids.extend(prompt_token_ids[i + 1:])
            # break
        else:
            new_token_ids.append(token)

    return new_prompt, new_token_ids
=======
>>>>>>> 4ef41b84


class ImagePlugin(MultiModalPlugin):
    """Plugin for image data."""

    def get_data_key(self) -> str:
        return "image"

    def _get_hf_image_processor(self, model_config: ModelConfig):
        return cached_get_image_processor(
            model_config.model,
            trust_remote_code=model_config.trust_remote_code)

    def _default_input_mapper(
        self,
        ctx: InputContext,
        data: MultiModalData[object],
    ) -> MultiModalInputs:
        model_config = ctx.model_config

        # PIL image
        if isinstance(data, Image.Image) or is_list_of(data, Image.Image):
            image_processor = self._get_hf_image_processor(model_config)
            if image_processor is None:
                raise RuntimeError("No HuggingFace processor is available "
                                   "to process the image object")
            try:
                batch_data = image_processor \
                    .preprocess(data, return_tensors="pt") \
                    .data
            except Exception:
                logger.error("Failed to process image (%s)", data)
                raise

            return MultiModalInputs(batch_data)

        # Image embedding
        elif isinstance(data, torch.Tensor) or is_list_of(data, torch.Tensor):
            return MultiModalInputs({"image_embeds": data})

        raise TypeError(f"Invalid image type: {type(data)}")

    def _default_max_multimodal_tokens(self, ctx: InputContext) -> int:
        return 3000<|MERGE_RESOLUTION|>--- conflicted
+++ resolved
@@ -14,91 +14,6 @@
 logger = init_logger(__name__)
 
 cached_get_image_processor = lru_cache(get_image_processor)
-<<<<<<< HEAD
-cached_get_tokenizer = lru_cache(get_tokenizer)
-
-# Utilities for image input processors
-_T = TypeVar("_T", str, int)
-
-
-def repeat_and_pad_token(
-    token: _T,
-    *,
-    repeat_count: int = 1,
-    pad_token_left: Optional[_T] = None,
-    pad_token_right: Optional[_T] = None,
-) -> List[_T]:
-    replacement = [token] * repeat_count
-    if pad_token_left is not None:
-        replacement = [pad_token_left] + replacement
-    if pad_token_right is not None:
-        replacement = replacement + [pad_token_right]
-
-    return replacement
-
-
-def repeat_and_pad_image_tokens(
-    tokenizer: PreTrainedTokenizerBase,
-    prompt: Optional[str],
-    prompt_token_ids: List[int],
-    *,
-    image_token_id: int,
-    repeat_count: int = 1,
-    pad_token_left: Optional[int] = None,
-    pad_token_right: Optional[int] = None,
-) -> Tuple[Optional[str], List[int]]:
-    if prompt is None:
-        new_prompt = None
-    else:
-        image_token_str = tokenizer.decode(image_token_id)
-        pad_token_str_left = (None if pad_token_left is None else
-                              tokenizer.decode(pad_token_left))
-        pad_token_str_right = (None if pad_token_right is None else
-                               tokenizer.decode(pad_token_right))
-        replacement_str = "".join(
-            repeat_and_pad_token(
-                image_token_str,
-                repeat_count=repeat_count,
-                pad_token_left=pad_token_str_left,
-                pad_token_right=pad_token_str_right,
-            ))
-
-        image_token_count = prompt.count(image_token_str)
-        # This is an arbitrary number to distinguish between the two cases
-        if image_token_count > 16:
-            logger.warning(
-                "Please follow the prompt format that is "
-                "documented on HuggingFace which does not involve "
-                "repeating %s tokens.", image_token_str)
-        # elif image_token_count > 1:
-        #     logger.warning("Multiple image input is not supported yet, "
-        #                    "so any extra image tokens will be treated "
-        #                    "as plain text.")
-
-        # The image tokens are removed to be consistent with HuggingFace
-        # new_prompt = prompt.replace(image_token_str, replacement_str, 1)
-        new_prompt = prompt.replace(image_token_str, replacement_str)
-
-    new_token_ids: List[int] = []
-    for token in prompt_token_ids:
-        if token == image_token_id:
-            replacement_ids = repeat_and_pad_token(
-                image_token_id,
-                repeat_count=repeat_count,
-                pad_token_left=pad_token_left,
-                pad_token_right=pad_token_right,
-            )
-            new_token_ids.extend(replacement_ids)
-
-            # # No need to further scan the list since we only replace once
-            # new_token_ids.extend(prompt_token_ids[i + 1:])
-            # break
-        else:
-            new_token_ids.append(token)
-
-    return new_prompt, new_token_ids
-=======
->>>>>>> 4ef41b84
 
 
 class ImagePlugin(MultiModalPlugin):
