--- conflicted
+++ resolved
@@ -5,63 +5,33 @@
 # docs/source/dev/dockerfile/dockerfile.rst and
 # docs/source/assets/dev/dockerfile-stages-dependency.png
 
-ARG CUDA_VERSION=12.3.1
+ARG CUDA_VERSION=12.4.1
 #################### BASE BUILD IMAGE ####################
 # prepare basic build environment
-<<<<<<< HEAD
-FROM mirror.ccs.tencentyun.com/nvidia/cuda:${CUDA_VERSION}-devel-ubuntu22.04 AS base
-# FROM dockerhub.deepglint.com/lse/triton_trt_llm AS base
-
-ARG CUDA_VERSION=12.3.1
-ARG PYTHON_VERSION=3
+FROM mirror.ccs.tencentyun.com/nvidia/cuda:${CUDA_VERSION}-devel-ubuntu20.04 AS base
+# FROM nvidia/cuda:${CUDA_VERSION}-devel-ubuntu20.04 AS base
+
+ARG CUDA_VERSION=12.4.1
+ARG PYTHON_VERSION=3.10
+ENV DEBIAN_FRONTEND=noninteractive
 ARG proxy_val=""
-
-ENV DEBIAN_FRONTEND=noninteractive
 ENV http_proxy=$proxy_val
 ENV https_proxy=$proxy_val
 
-# RUN echo 'tzdata tzdata/Areas select America' | debconf-set-selections \
-#     && echo 'tzdata tzdata/Zones/America select Los_Angeles' | debconf-set-selections \
-#     && apt-get update -y \
-#     && apt-get install -y ccache software-properties-common \
-#     && add-apt-repository ppa:deadsnakes/ppa \
-#     && apt-get update -y \
-#     && apt-get install -y python${PYTHON_VERSION} python${PYTHON_VERSION}-dev python${PYTHON_VERSION}-venv python3-pip \
-#     && if [ "${PYTHON_VERSION}" != "3" ]; then update-alternatives --install /usr/bin/python3 python3 /usr/bin/python${PYTHON_VERSION} 1; fi \
-#     && python3 --version \
-#     && python3 -m pip --version
-=======
-FROM nvidia/cuda:${CUDA_VERSION}-devel-ubuntu20.04 AS base
-ARG CUDA_VERSION=12.4.1
-ARG PYTHON_VERSION=3.12
-ENV DEBIAN_FRONTEND=noninteractive
-
+# RUN sed -i 's/archive.ubuntu.com/mirrors.tuna.tsinghua.edu.cn/g' /etc/apt/sources.list
 # Install Python and other dependencies
-RUN echo 'tzdata tzdata/Areas select America' | debconf-set-selections \
-    && echo 'tzdata tzdata/Zones/America select Los_Angeles' | debconf-set-selections \
+RUN echo 'tzdata tzdata/Areas select Asia' | debconf-set-selections \
+    && echo 'tzdata tzdata/Zones/Asia select Shanghai' | debconf-set-selections \
     && apt-get update -y \
     && apt-get install -y ccache software-properties-common git curl sudo \
     && add-apt-repository ppa:deadsnakes/ppa \
     && apt-get update -y \
     && apt-get install -y python${PYTHON_VERSION} python${PYTHON_VERSION}-dev python${PYTHON_VERSION}-venv \
-<<<<<<< HEAD
-    && if [ "${PYTHON_VERSION}" != "3" ]; then update-alternatives --install /usr/bin/python3 python3 /usr/bin/python${PYTHON_VERSION} 1; fi \
-    && python3 --version
->>>>>>> upstream/main
-
-RUN apt-get update -y \
-    && apt-get install -y git curl sudo
-
-# Install pip s.t. it will be compatible with our PYTHON_VERSION
-RUN curl -sS https://bootstrap.pypa.io/get-pip.py | python${PYTHON_VERSION}
-RUN python3 -m pip --version
-=======
     && update-alternatives --install /usr/bin/python3 python3 /usr/bin/python${PYTHON_VERSION} 1 \
     && update-alternatives --set python3 /usr/bin/python${PYTHON_VERSION} \
     && ln -sf /usr/bin/python${PYTHON_VERSION}-config /usr/bin/python3-config \
     && curl -sS https://bootstrap.pypa.io/get-pip.py | python${PYTHON_VERSION} \
     && python3 --version && python3 -m pip --version
->>>>>>> 4ef41b84
 
 RUN pip config set global.index-url https://mirrors.cloud.tencent.com/pypi/simple
 RUN pip config set install.trusted-host mirrors.cloud.tencent.com
@@ -76,6 +46,7 @@
 
 # install build and runtime dependencies
 COPY requirements-common.txt requirements-common.txt
+COPY requirements-adag.txt requirements-adag.txt
 COPY requirements-cuda.txt requirements-cuda.txt
 RUN --mount=type=cache,target=/root/.cache/pip \
     python3 -m pip install -r requirements-cuda.txt
@@ -104,6 +75,7 @@
 COPY cmake cmake
 COPY CMakeLists.txt CMakeLists.txt
 COPY requirements-common.txt requirements-common.txt
+COPY requirements-adag.txt requirements-adag.txt
 COPY requirements-cuda.txt requirements-cuda.txt
 COPY pyproject.toml pyproject.toml
 COPY vllm vllm
@@ -148,7 +120,7 @@
 # Check the size of the wheel if RUN_WHEEL_CHECK is true
 COPY .buildkite/check-wheel-size.py check-wheel-size.py
 # Default max size of the wheel is 250MB
-ARG VLLM_MAX_SIZE_MB=250
+ARG VLLM_MAX_SIZE_MB=300
 ENV VLLM_MAX_SIZE_MB=$VLLM_MAX_SIZE_MB
 ARG RUN_WHEEL_CHECK=true
 RUN if [ "$RUN_WHEEL_CHECK" = "true" ]; then \
@@ -174,16 +146,20 @@
 FROM mirror.ccs.tencentyun.com/nvidia/cuda:${CUDA_VERSION}-base-ubuntu20.04 AS vllm-base
 
 ARG CUDA_VERSION=12.4.1
-ARG PYTHON_VERSION=3.12
+ARG PYTHON_VERSION=3.10
 WORKDIR /vllm-workspace
 ENV DEBIAN_FRONTEND=noninteractive
+ARG proxy_val=""
+ENV http_proxy=$proxy_val
+ENV https_proxy=$proxy_val
 
 RUN PYTHON_VERSION_STR=$(echo ${PYTHON_VERSION} | sed 's/\.//g') && \
     echo "export PYTHON_VERSION_STR=${PYTHON_VERSION_STR}" >> /etc/environment
 
+# RUN sed -i 's/archive.ubuntu.com/mirrors.tuna.tsinghua.edu.cn/g' /etc/apt/sources.list
 # Install Python and other dependencies
-RUN echo 'tzdata tzdata/Areas select America' | debconf-set-selections \
-    && echo 'tzdata tzdata/Zones/America select Los_Angeles' | debconf-set-selections \
+RUN echo 'tzdata tzdata/Areas select Asia' | debconf-set-selections \
+    && echo 'tzdata tzdata/Zones/Asia select Shanghai' | debconf-set-selections \
     && apt-get update -y \
     && apt-get install -y ccache software-properties-common git curl sudo vim python3-pip \
     && add-apt-repository ppa:deadsnakes/ppa \
@@ -223,10 +199,6 @@
 ADD . /vllm-workspace/
 
 # install development dependencies (for testing)
-# A newer setuptools is required for installing some test dependencies from source that do not publish python 3.12 wheels
-# This installation must complete before the test dependencies are collected and installed.
-RUN --mount=type=cache,target=/root/.cache/pip \
-    python3 -m pip install "setuptools>=74.1.1"
 RUN --mount=type=cache,target=/root/.cache/pip \
     python3 -m pip install -r requirements-dev.txt
 
